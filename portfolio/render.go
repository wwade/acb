--- conflicted
+++ resolved
@@ -5,15 +5,12 @@
 	"fmt"
 	"io"
 	"os"
+	"strconv"
 	"strings"
 
-<<<<<<< HEAD
+	"github.com/shopspring/decimal"
 	"golang.org/x/text/language"
 	"golang.org/x/text/message"
-=======
-	tw "github.com/olekukonko/tablewriter"
-	"github.com/shopspring/decimal"
->>>>>>> cc9ea242
 
 	decimal_opt "github.com/tsiemens/acb/decimal_value"
 	"github.com/tsiemens/acb/util"
@@ -35,45 +32,33 @@
 	return "NaN"
 }
 
-<<<<<<< HEAD
-func (h PrintHelper) CurrStr(val float64) string {
+func (h PrintHelper) CurrStr(val decimal.Decimal) string {
+	v, err := strconv.ParseFloat(val.String(), 64)
+	if err != nil {
+		panic(err)
+	}
 	p := message.NewPrinter(language.English)
 	if h.PrintAllDecimals {
-		return p.Sprintf("%f", val)
-	}
-	return p.Sprintf("%.2f", val)
-}
-
-func (h PrintHelper) DollarStr(val float64) string {
-	if math.IsNaN(val) {
-=======
-func (h _PrintHelper) CurrStr(val decimal.Decimal) string {
-	if h.PrintAllDecimals {
-		return val.String()
-	}
-	return val.StringFixed(2)
-}
-
-func (h _PrintHelper) OptCurrStr(val decimal_opt.DecimalOpt) string {
+		return p.Sprintf("%f", v)
+	}
+	return p.Sprintf("%.2f", v)
+}
+
+func (h PrintHelper) OptCurrStr(val decimal_opt.DecimalOpt) string {
 	if val.IsNull {
 		return val.String()
 	}
 	return h.CurrStr(val.Decimal)
 }
 
-func (h _PrintHelper) DollarStr(val decimal_opt.DecimalOpt) string {
+func (h PrintHelper) DollarStr(val decimal_opt.DecimalOpt) string {
 	if val.IsNull {
->>>>>>> cc9ea242
 		return NaNString()
 	}
 	return "$" + h.OptCurrStr(val)
 }
 
-<<<<<<< HEAD
-func (h PrintHelper) CurrWithFxStr(val float64, curr Currency, rateToLocal float64) string {
-=======
-func (h _PrintHelper) CurrWithFxStr(val decimal.Decimal, curr Currency, rateToLocal decimal.Decimal) string {
->>>>>>> cc9ea242
+func (h PrintHelper) CurrWithFxStr(val decimal.Decimal, curr Currency, rateToLocal decimal.Decimal) string {
 	if curr == DEFAULT_CURRENCY {
 		return h.DollarStr(decimal_opt.New(val))
 	}
@@ -86,14 +71,8 @@
 	}
 	return "-"
 }
-
-<<<<<<< HEAD
-func (h PrintHelper) PlusMinusDollar(val float64, showPlus bool) string {
-	if math.IsNaN(val) {
-=======
-func (h _PrintHelper) PlusMinusDollar(val decimal_opt.DecimalOpt, showPlus bool) string {
+func (h PrintHelper) PlusMinusDollar(val decimal_opt.DecimalOpt, showPlus bool) string {
 	if val.IsNull {
->>>>>>> cc9ea242
 		return NaNString()
 	}
 	if val.IsNegative() {
