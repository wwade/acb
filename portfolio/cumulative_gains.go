--- conflicted
+++ resolved
@@ -3,25 +3,21 @@
 import (
 	"sort"
 
+	"github.com/shopspring/decimal"
 	decimal_opt "github.com/tsiemens/acb/decimal_value"
 	"github.com/tsiemens/acb/util"
 )
 
 type Stat struct {
-	Total      float64
-	YearTotals map[int]float64
+	Total      decimal_opt.DecimalOpt
+	YearTotals map[int]decimal_opt.DecimalOpt
 }
 
 type CumulativeCapitalGains struct {
-<<<<<<< HEAD
-	CapitalGainsTotal      float64
-	CapitalGainsYearTotals map[int]float64
-	GrossIncomeTotal       float64
-	GrossIncomeByYear      map[int]float64
-=======
 	CapitalGainsTotal      decimal_opt.DecimalOpt
 	CapitalGainsYearTotals map[int]decimal_opt.DecimalOpt
->>>>>>> cc9ea242
+	GrossIncomeTotal       decimal.Decimal
+	GrossIncomeByYear      map[int]decimal.Decimal
 }
 
 func (g *CumulativeCapitalGains) CapitalGainsYearTotalsKeysSorted() []int {
@@ -31,59 +27,58 @@
 }
 
 func CalcSecurityCumulativeCapitalGains(deltas []*TxDelta) *CumulativeCapitalGains {
-<<<<<<< HEAD
-	cc := &CumulativeCapitalGains{
-		CapitalGainsYearTotals: map[int]float64{},
-		GrossIncomeByYear:      map[int]float64{},
-	}
-	for _, d := range deltas {
-		if !math.IsNaN(d.CapitalGain) {
-			cc.CapitalGainsTotal += d.CapitalGain
-			cc.CapitalGainsYearTotals[d.Tx.SettlementDate.Year()] += d.CapitalGain
-			cc.GrossIncomeTotal += d.GrossIncome
-			cc.GrossIncomeByYear[d.Tx.SettlementDate.Year()] += d.GrossIncome
-=======
 	var capGainsTotal decimal_opt.DecimalOpt
 	capGainsYearTotals := util.NewDefaultMap[int, decimal_opt.DecimalOpt](
 		func(_ int) decimal_opt.DecimalOpt { return decimal_opt.Zero })
+	var grossIncomeTotal decimal.Decimal
+	grossIncomeYearTotals := util.NewDefaultMap[int, decimal.Decimal](
+		func(_ int) decimal.Decimal { return decimal.Zero })
 
 	for _, d := range deltas {
 		if !d.CapitalGain.IsNull {
 			capGainsTotal = capGainsTotal.Add(d.CapitalGain)
 			yearTotalSoFar := capGainsYearTotals.Get(d.Tx.SettlementDate.Year())
 			capGainsYearTotals.Set(d.Tx.SettlementDate.Year(), yearTotalSoFar.Add(d.CapitalGain))
->>>>>>> cc9ea242
+		}
+		if !d.CapitalGain.IsNull || !d.GrossIncome.IsZero() {
+			grossIncomeTotal = grossIncomeTotal.Add(d.GrossIncome)
+			yearTotalSoFar := grossIncomeYearTotals.Get(d.Tx.SettlementDate.Year())
+			grossIncomeYearTotals.Set(d.Tx.SettlementDate.Year(), yearTotalSoFar.Add(d.GrossIncome))
 		}
 	}
-	return cc
+	return &CumulativeCapitalGains{
+		CapitalGainsTotal:      capGainsTotal,
+		CapitalGainsYearTotals: capGainsYearTotals.EjectMap(),
+		GrossIncomeTotal:       grossIncomeTotal,
+		GrossIncomeByYear:      grossIncomeYearTotals.EjectMap(),
+	}
 }
 
 func CalcCumulativeCapitalGains(secGains map[string]*CumulativeCapitalGains) *CumulativeCapitalGains {
-<<<<<<< HEAD
-	cc := &CumulativeCapitalGains{
-		CapitalGainsYearTotals: map[int]float64{},
-		GrossIncomeByYear:      map[int]float64{},
-	}
-	for _, gains := range secGains {
-		cc.CapitalGainsTotal += gains.CapitalGainsTotal
-		cc.GrossIncomeTotal += gains.GrossIncomeTotal
-		for year, yearGains := range gains.CapitalGainsYearTotals {
-			cc.CapitalGainsYearTotals[year] += yearGains
-		}
-		for year, gross := range gains.GrossIncomeByYear {
-			cc.GrossIncomeByYear[year] += gross
-=======
 	var capGainsTotal decimal_opt.DecimalOpt
 	capGainsYearTotals := util.NewDefaultMap[int, decimal_opt.DecimalOpt](
 		func(_ int) decimal_opt.DecimalOpt { return decimal_opt.Zero })
+	var grossIncomeTotal decimal.Decimal
+	grossIncomeYearTotals := util.NewDefaultMap[int, decimal.Decimal](
+		func(_ int) decimal.Decimal { return decimal.Zero })
 
 	for _, gains := range secGains {
 		capGainsTotal = capGainsTotal.Add(gains.CapitalGainsTotal)
+		grossIncomeTotal = grossIncomeTotal.Add(gains.GrossIncomeTotal)
 		for year, yearGains := range gains.CapitalGainsYearTotals {
 			yearTotalSoFar := capGainsYearTotals.Get(year)
 			capGainsYearTotals.Set(year, yearTotalSoFar.Add(yearGains))
->>>>>>> cc9ea242
+		}
+		for year, gross := range gains.GrossIncomeByYear {
+			yearTotalSoFar := grossIncomeYearTotals.Get(year)
+			grossIncomeYearTotals.Set(year, yearTotalSoFar.Add(gross))
 		}
 	}
-	return cc
+
+	return &CumulativeCapitalGains{
+		CapitalGainsTotal:      capGainsTotal,
+		CapitalGainsYearTotals: capGainsYearTotals.EjectMap(),
+		GrossIncomeTotal:       grossIncomeTotal,
+		GrossIncomeByYear:      grossIncomeYearTotals.EjectMap(),
+	}
 }